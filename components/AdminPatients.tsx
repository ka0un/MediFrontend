--- conflicted
+++ resolved
@@ -4,10 +4,7 @@
 import * as api from '../services/api';
 import { PageTitle, Button, Modal, Spinner, Input } from './ui';
 import { validatePhoneNumber, validateAddress, validateEmail, validateRequired } from '../utils/validation';
-<<<<<<< HEAD
-=======
 import { PatientsIcon, EditIcon, TrashIcon, CalendarIcon } from './Icons';
->>>>>>> 95f0fbec
 
 type PatientFormData = Omit<Patient, 'id' | 'digitalHealthCardNumber'>;
 
@@ -18,10 +15,7 @@
     const [updatingPatient, setUpdatingPatient] = useState<Patient | null>(null);
     const [formData, setFormData] = useState<Partial<PatientFormData>>({});
     const [errors, setErrors] = useState<Record<string, string>>({});
-<<<<<<< HEAD
-=======
     const [searchTerm, setSearchTerm] = useState('');
->>>>>>> 95f0fbec
 
     const fetchPatients = useCallback(async () => {
         setIsLoading(true);
@@ -155,38 +149,6 @@
         }
     };
 
-<<<<<<< HEAD
-    return (
-        <div>
-            <PageTitle>All Patient Accounts</PageTitle>
-            {isLoading ? <Spinner /> : (
-                <div className="overflow-x-auto bg-white rounded-lg shadow">
-                    <table className="min-w-full divide-y divide-gray-200">
-                        <thead className="bg-gray-50">
-                            <tr>
-                                <th className="px-6 py-3 text-left text-xs font-medium text-gray-500 uppercase tracking-wider">Name</th>
-                                <th className="px-6 py-3 text-left text-xs font-medium text-gray-500 uppercase tracking-wider">Email</th>
-                                <th className="px-6 py-3 text-left text-xs font-medium text-gray-500 uppercase tracking-wider">Phone</th>
-                                <th className="px-6 py-3 text-left text-xs font-medium text-gray-500 uppercase tracking-wider">Health Card #</th>
-                                <th className="relative px-6 py-3"><span className="sr-only">Actions</span></th>
-                            </tr>
-                        </thead>
-                        <tbody className="bg-white divide-y divide-gray-200">
-                            {patients.map(patient => (
-                                <tr key={patient.id}>
-                                    <td className="px-6 py-4 whitespace-nowrap text-sm font-medium text-gray-900">{patient.name}</td>
-                                    <td className="px-6 py-4 whitespace-nowrap text-sm text-gray-500">{patient.email}</td>
-                                    <td className="px-6 py-4 whitespace-nowrap text-sm text-gray-500">{patient.phone}</td>
-                                    <td className="px-6 py-4 whitespace-nowrap text-sm text-gray-500">{patient.digitalHealthCardNumber}</td>
-                                    <td className="px-6 py-4 whitespace-nowrap text-right text-sm font-medium space-x-2">
-                                        <Button variant="primary" onClick={() => handleUpdateClick(patient)}>Update</Button>
-                                        <Button variant="danger" onClick={() => setDeletingPatient(patient)}>Delete</Button>
-                                    </td>
-                                </tr>
-                            ))}
-                        </tbody>
-                    </table>
-=======
     // Filter patients based on search term
     const filteredPatients = patients.filter(patient =>
         patient.name.toLowerCase().includes(searchTerm.toLowerCase()) ||
@@ -346,7 +308,6 @@
                             </table>
                         </div>
                     )}
->>>>>>> 95f0fbec
                 </div>
             )}
             <Modal isOpen={!!deletingPatient} onClose={() => setDeletingPatient(null)} title="Confirm Patient Deletion">
