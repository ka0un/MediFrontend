--- conflicted
+++ resolved
@@ -4,10 +4,7 @@
 import { Card, Button, Input } from './ui';
 import { HealthCardIcon } from './Icons';
 import { validatePhoneNumber, validateAddress, validateEmail, validateRequired } from '../utils/validation';
-<<<<<<< HEAD
-=======
 import { generateHealthCardNumber } from '../utils/healthCardGenerator';
->>>>>>> 95f0fbec
 
 type AuthProps = {
     onLogin: (credentials: {username: string, password: string}) => Promise<AuthUser>;
@@ -19,10 +16,7 @@
     const [isRegister, setIsRegister] = useState(false);
     const [isLoading, setIsLoading] = useState(false);
     const [errors, setErrors] = useState<Record<string, string>>({});
-<<<<<<< HEAD
-=======
     const [generatedHealthCard, setGeneratedHealthCard] = useState<string>('');
->>>>>>> 95f0fbec
 
     const handleLogin = async (e: React.FormEvent<HTMLFormElement>) => {
         e.preventDefault();
@@ -87,19 +81,12 @@
             newErrors.username = usernameValidation.message || '';
         }
         
-<<<<<<< HEAD
-        const digitalHealthCardNumber = formData.get('digitalHealthCardNumber') as string;
-        const cardValidation = validateRequired(digitalHealthCardNumber, 'Digital Health Card Number');
-        if (!cardValidation.isValid) {
-            newErrors.digitalHealthCardNumber = cardValidation.message || '';
-=======
         const address = formData.get('address') as string;
         if (address) {
             const addressValidation = validateAddress(address);
             if (!addressValidation.isValid) {
                 newErrors.address = addressValidation.message || '';
             }
->>>>>>> 95f0fbec
         }
         
         setErrors(newErrors);
@@ -159,9 +146,6 @@
                             error={errors.phone}
                             helperText="Enter 10-digit phone number (e.g., 1234567890)"
                         />
-<<<<<<< HEAD
-                        <Input name="digitalHealthCardNumber" label="Digital Health Card Number" required error={errors.digitalHealthCardNumber} />
-=======
                         <Input 
                             name="digitalHealthCardNumber" 
                             label="Digital Health Card Number" 
@@ -175,7 +159,6 @@
                             error={errors.address}
                             helperText="Enter full address (optional)"
                         />
->>>>>>> 95f0fbec
                         <Input name="dateOfBirth" label="Date of Birth" type="date" />
                         <Button type="submit" className="w-full" disabled={isLoading}>{isLoading ? 'Registering...' : 'Register'}</Button>
                     </form>
